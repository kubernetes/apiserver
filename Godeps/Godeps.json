--- conflicted
+++ resolved
@@ -760,1571 +760,835 @@
     },
     {
       "ImportPath": "k8s.io/api/admissionregistration/v1alpha1",
-      "Rev": "1f78fc6f83ca8bbe2c9050a435fa3287cd94dbb0"
+      "Rev": "07b4b4eaaae3ae86db8b37558fb20a61933ea428"
     },
     {
       "ImportPath": "k8s.io/api/apps/v1beta1",
-      "Rev": "1f78fc6f83ca8bbe2c9050a435fa3287cd94dbb0"
+      "Rev": "07b4b4eaaae3ae86db8b37558fb20a61933ea428"
     },
     {
       "ImportPath": "k8s.io/api/apps/v1beta2",
-      "Rev": "1f78fc6f83ca8bbe2c9050a435fa3287cd94dbb0"
+      "Rev": "07b4b4eaaae3ae86db8b37558fb20a61933ea428"
     },
     {
       "ImportPath": "k8s.io/api/authentication/v1",
-      "Rev": "1f78fc6f83ca8bbe2c9050a435fa3287cd94dbb0"
+      "Rev": "07b4b4eaaae3ae86db8b37558fb20a61933ea428"
     },
     {
       "ImportPath": "k8s.io/api/authentication/v1beta1",
-      "Rev": "1f78fc6f83ca8bbe2c9050a435fa3287cd94dbb0"
+      "Rev": "07b4b4eaaae3ae86db8b37558fb20a61933ea428"
     },
     {
       "ImportPath": "k8s.io/api/authorization/v1",
-      "Rev": "1f78fc6f83ca8bbe2c9050a435fa3287cd94dbb0"
+      "Rev": "07b4b4eaaae3ae86db8b37558fb20a61933ea428"
     },
     {
       "ImportPath": "k8s.io/api/authorization/v1beta1",
-      "Rev": "1f78fc6f83ca8bbe2c9050a435fa3287cd94dbb0"
+      "Rev": "07b4b4eaaae3ae86db8b37558fb20a61933ea428"
     },
     {
       "ImportPath": "k8s.io/api/autoscaling/v1",
-      "Rev": "1f78fc6f83ca8bbe2c9050a435fa3287cd94dbb0"
+      "Rev": "07b4b4eaaae3ae86db8b37558fb20a61933ea428"
     },
     {
       "ImportPath": "k8s.io/api/autoscaling/v2alpha1",
-      "Rev": "1f78fc6f83ca8bbe2c9050a435fa3287cd94dbb0"
+      "Rev": "07b4b4eaaae3ae86db8b37558fb20a61933ea428"
     },
     {
       "ImportPath": "k8s.io/api/batch/v1",
-      "Rev": "1f78fc6f83ca8bbe2c9050a435fa3287cd94dbb0"
+      "Rev": "07b4b4eaaae3ae86db8b37558fb20a61933ea428"
     },
     {
       "ImportPath": "k8s.io/api/batch/v1beta1",
-      "Rev": "1f78fc6f83ca8bbe2c9050a435fa3287cd94dbb0"
+      "Rev": "07b4b4eaaae3ae86db8b37558fb20a61933ea428"
     },
     {
       "ImportPath": "k8s.io/api/batch/v2alpha1",
-      "Rev": "1f78fc6f83ca8bbe2c9050a435fa3287cd94dbb0"
+      "Rev": "07b4b4eaaae3ae86db8b37558fb20a61933ea428"
     },
     {
       "ImportPath": "k8s.io/api/certificates/v1beta1",
-      "Rev": "1f78fc6f83ca8bbe2c9050a435fa3287cd94dbb0"
+      "Rev": "07b4b4eaaae3ae86db8b37558fb20a61933ea428"
     },
     {
       "ImportPath": "k8s.io/api/core/v1",
-      "Rev": "1f78fc6f83ca8bbe2c9050a435fa3287cd94dbb0"
+      "Rev": "07b4b4eaaae3ae86db8b37558fb20a61933ea428"
     },
     {
       "ImportPath": "k8s.io/api/extensions/v1beta1",
-      "Rev": "1f78fc6f83ca8bbe2c9050a435fa3287cd94dbb0"
+      "Rev": "07b4b4eaaae3ae86db8b37558fb20a61933ea428"
     },
     {
       "ImportPath": "k8s.io/api/networking/v1",
-      "Rev": "1f78fc6f83ca8bbe2c9050a435fa3287cd94dbb0"
+      "Rev": "07b4b4eaaae3ae86db8b37558fb20a61933ea428"
     },
     {
       "ImportPath": "k8s.io/api/policy/v1beta1",
-      "Rev": "1f78fc6f83ca8bbe2c9050a435fa3287cd94dbb0"
+      "Rev": "07b4b4eaaae3ae86db8b37558fb20a61933ea428"
     },
     {
       "ImportPath": "k8s.io/api/rbac/v1",
-      "Rev": "1f78fc6f83ca8bbe2c9050a435fa3287cd94dbb0"
+      "Rev": "07b4b4eaaae3ae86db8b37558fb20a61933ea428"
     },
     {
       "ImportPath": "k8s.io/api/rbac/v1alpha1",
-      "Rev": "1f78fc6f83ca8bbe2c9050a435fa3287cd94dbb0"
+      "Rev": "07b4b4eaaae3ae86db8b37558fb20a61933ea428"
     },
     {
       "ImportPath": "k8s.io/api/rbac/v1beta1",
-      "Rev": "1f78fc6f83ca8bbe2c9050a435fa3287cd94dbb0"
+      "Rev": "07b4b4eaaae3ae86db8b37558fb20a61933ea428"
     },
     {
       "ImportPath": "k8s.io/api/scheduling/v1alpha1",
-      "Rev": "1f78fc6f83ca8bbe2c9050a435fa3287cd94dbb0"
+      "Rev": "07b4b4eaaae3ae86db8b37558fb20a61933ea428"
     },
     {
       "ImportPath": "k8s.io/api/settings/v1alpha1",
-      "Rev": "1f78fc6f83ca8bbe2c9050a435fa3287cd94dbb0"
+      "Rev": "07b4b4eaaae3ae86db8b37558fb20a61933ea428"
     },
     {
       "ImportPath": "k8s.io/api/storage/v1",
-      "Rev": "1f78fc6f83ca8bbe2c9050a435fa3287cd94dbb0"
+      "Rev": "07b4b4eaaae3ae86db8b37558fb20a61933ea428"
     },
     {
       "ImportPath": "k8s.io/api/storage/v1beta1",
-      "Rev": "1f78fc6f83ca8bbe2c9050a435fa3287cd94dbb0"
+      "Rev": "07b4b4eaaae3ae86db8b37558fb20a61933ea428"
     },
     {
       "ImportPath": "k8s.io/apimachinery/pkg/api/equality",
-<<<<<<< HEAD
-      "Rev": "0b23d7547704e66d82139358891a4fcffee5c189"
+      "Rev": "730a4627b4c0b4bcee16a2105a8b1decbcd21f5f"
     },
     {
       "ImportPath": "k8s.io/apimachinery/pkg/api/errors",
-      "Rev": "0b23d7547704e66d82139358891a4fcffee5c189"
+      "Rev": "730a4627b4c0b4bcee16a2105a8b1decbcd21f5f"
     },
     {
       "ImportPath": "k8s.io/apimachinery/pkg/api/meta",
-      "Rev": "0b23d7547704e66d82139358891a4fcffee5c189"
+      "Rev": "730a4627b4c0b4bcee16a2105a8b1decbcd21f5f"
     },
     {
       "ImportPath": "k8s.io/apimachinery/pkg/api/resource",
-      "Rev": "0b23d7547704e66d82139358891a4fcffee5c189"
+      "Rev": "730a4627b4c0b4bcee16a2105a8b1decbcd21f5f"
     },
     {
       "ImportPath": "k8s.io/apimachinery/pkg/api/testing",
-      "Rev": "0b23d7547704e66d82139358891a4fcffee5c189"
+      "Rev": "730a4627b4c0b4bcee16a2105a8b1decbcd21f5f"
     },
     {
       "ImportPath": "k8s.io/apimachinery/pkg/api/testing/fuzzer",
-      "Rev": "0b23d7547704e66d82139358891a4fcffee5c189"
+      "Rev": "730a4627b4c0b4bcee16a2105a8b1decbcd21f5f"
     },
     {
       "ImportPath": "k8s.io/apimachinery/pkg/api/testing/roundtrip",
-      "Rev": "0b23d7547704e66d82139358891a4fcffee5c189"
+      "Rev": "730a4627b4c0b4bcee16a2105a8b1decbcd21f5f"
     },
     {
       "ImportPath": "k8s.io/apimachinery/pkg/api/validation",
-      "Rev": "0b23d7547704e66d82139358891a4fcffee5c189"
+      "Rev": "730a4627b4c0b4bcee16a2105a8b1decbcd21f5f"
     },
     {
       "ImportPath": "k8s.io/apimachinery/pkg/api/validation/path",
-      "Rev": "0b23d7547704e66d82139358891a4fcffee5c189"
+      "Rev": "730a4627b4c0b4bcee16a2105a8b1decbcd21f5f"
     },
     {
       "ImportPath": "k8s.io/apimachinery/pkg/apimachinery",
-      "Rev": "0b23d7547704e66d82139358891a4fcffee5c189"
+      "Rev": "730a4627b4c0b4bcee16a2105a8b1decbcd21f5f"
     },
     {
       "ImportPath": "k8s.io/apimachinery/pkg/apimachinery/announced",
-      "Rev": "0b23d7547704e66d82139358891a4fcffee5c189"
+      "Rev": "730a4627b4c0b4bcee16a2105a8b1decbcd21f5f"
     },
     {
       "ImportPath": "k8s.io/apimachinery/pkg/apimachinery/registered",
-      "Rev": "0b23d7547704e66d82139358891a4fcffee5c189"
+      "Rev": "730a4627b4c0b4bcee16a2105a8b1decbcd21f5f"
     },
     {
       "ImportPath": "k8s.io/apimachinery/pkg/apis/meta/fuzzer",
-      "Rev": "0b23d7547704e66d82139358891a4fcffee5c189"
+      "Rev": "730a4627b4c0b4bcee16a2105a8b1decbcd21f5f"
     },
     {
       "ImportPath": "k8s.io/apimachinery/pkg/apis/meta/internalversion",
-      "Rev": "0b23d7547704e66d82139358891a4fcffee5c189"
+      "Rev": "730a4627b4c0b4bcee16a2105a8b1decbcd21f5f"
     },
     {
       "ImportPath": "k8s.io/apimachinery/pkg/apis/meta/v1",
-      "Rev": "0b23d7547704e66d82139358891a4fcffee5c189"
+      "Rev": "730a4627b4c0b4bcee16a2105a8b1decbcd21f5f"
     },
     {
       "ImportPath": "k8s.io/apimachinery/pkg/apis/meta/v1/unstructured",
-      "Rev": "0b23d7547704e66d82139358891a4fcffee5c189"
+      "Rev": "730a4627b4c0b4bcee16a2105a8b1decbcd21f5f"
     },
     {
       "ImportPath": "k8s.io/apimachinery/pkg/apis/meta/v1/validation",
-      "Rev": "0b23d7547704e66d82139358891a4fcffee5c189"
+      "Rev": "730a4627b4c0b4bcee16a2105a8b1decbcd21f5f"
     },
     {
       "ImportPath": "k8s.io/apimachinery/pkg/apis/meta/v1alpha1",
-      "Rev": "0b23d7547704e66d82139358891a4fcffee5c189"
+      "Rev": "730a4627b4c0b4bcee16a2105a8b1decbcd21f5f"
     },
     {
       "ImportPath": "k8s.io/apimachinery/pkg/conversion",
-      "Rev": "0b23d7547704e66d82139358891a4fcffee5c189"
+      "Rev": "730a4627b4c0b4bcee16a2105a8b1decbcd21f5f"
     },
     {
       "ImportPath": "k8s.io/apimachinery/pkg/conversion/queryparams",
-      "Rev": "0b23d7547704e66d82139358891a4fcffee5c189"
+      "Rev": "730a4627b4c0b4bcee16a2105a8b1decbcd21f5f"
     },
     {
       "ImportPath": "k8s.io/apimachinery/pkg/conversion/unstructured",
-      "Rev": "0b23d7547704e66d82139358891a4fcffee5c189"
+      "Rev": "730a4627b4c0b4bcee16a2105a8b1decbcd21f5f"
     },
     {
       "ImportPath": "k8s.io/apimachinery/pkg/fields",
-      "Rev": "0b23d7547704e66d82139358891a4fcffee5c189"
+      "Rev": "730a4627b4c0b4bcee16a2105a8b1decbcd21f5f"
     },
     {
       "ImportPath": "k8s.io/apimachinery/pkg/labels",
-      "Rev": "0b23d7547704e66d82139358891a4fcffee5c189"
+      "Rev": "730a4627b4c0b4bcee16a2105a8b1decbcd21f5f"
     },
     {
       "ImportPath": "k8s.io/apimachinery/pkg/runtime",
-      "Rev": "0b23d7547704e66d82139358891a4fcffee5c189"
+      "Rev": "730a4627b4c0b4bcee16a2105a8b1decbcd21f5f"
     },
     {
       "ImportPath": "k8s.io/apimachinery/pkg/runtime/schema",
-      "Rev": "0b23d7547704e66d82139358891a4fcffee5c189"
+      "Rev": "730a4627b4c0b4bcee16a2105a8b1decbcd21f5f"
     },
     {
       "ImportPath": "k8s.io/apimachinery/pkg/runtime/serializer",
-      "Rev": "0b23d7547704e66d82139358891a4fcffee5c189"
+      "Rev": "730a4627b4c0b4bcee16a2105a8b1decbcd21f5f"
     },
     {
       "ImportPath": "k8s.io/apimachinery/pkg/runtime/serializer/json",
-      "Rev": "0b23d7547704e66d82139358891a4fcffee5c189"
+      "Rev": "730a4627b4c0b4bcee16a2105a8b1decbcd21f5f"
     },
     {
       "ImportPath": "k8s.io/apimachinery/pkg/runtime/serializer/protobuf",
-      "Rev": "0b23d7547704e66d82139358891a4fcffee5c189"
+      "Rev": "730a4627b4c0b4bcee16a2105a8b1decbcd21f5f"
     },
     {
       "ImportPath": "k8s.io/apimachinery/pkg/runtime/serializer/recognizer",
-      "Rev": "0b23d7547704e66d82139358891a4fcffee5c189"
+      "Rev": "730a4627b4c0b4bcee16a2105a8b1decbcd21f5f"
     },
     {
       "ImportPath": "k8s.io/apimachinery/pkg/runtime/serializer/streaming",
-      "Rev": "0b23d7547704e66d82139358891a4fcffee5c189"
+      "Rev": "730a4627b4c0b4bcee16a2105a8b1decbcd21f5f"
     },
     {
       "ImportPath": "k8s.io/apimachinery/pkg/runtime/serializer/versioning",
-      "Rev": "0b23d7547704e66d82139358891a4fcffee5c189"
+      "Rev": "730a4627b4c0b4bcee16a2105a8b1decbcd21f5f"
     },
     {
       "ImportPath": "k8s.io/apimachinery/pkg/selection",
-      "Rev": "0b23d7547704e66d82139358891a4fcffee5c189"
+      "Rev": "730a4627b4c0b4bcee16a2105a8b1decbcd21f5f"
     },
     {
       "ImportPath": "k8s.io/apimachinery/pkg/types",
-      "Rev": "0b23d7547704e66d82139358891a4fcffee5c189"
+      "Rev": "730a4627b4c0b4bcee16a2105a8b1decbcd21f5f"
     },
     {
       "ImportPath": "k8s.io/apimachinery/pkg/util/cache",
-      "Rev": "0b23d7547704e66d82139358891a4fcffee5c189"
+      "Rev": "730a4627b4c0b4bcee16a2105a8b1decbcd21f5f"
     },
     {
       "ImportPath": "k8s.io/apimachinery/pkg/util/clock",
-      "Rev": "0b23d7547704e66d82139358891a4fcffee5c189"
+      "Rev": "730a4627b4c0b4bcee16a2105a8b1decbcd21f5f"
     },
     {
       "ImportPath": "k8s.io/apimachinery/pkg/util/diff",
-      "Rev": "0b23d7547704e66d82139358891a4fcffee5c189"
+      "Rev": "730a4627b4c0b4bcee16a2105a8b1decbcd21f5f"
     },
     {
       "ImportPath": "k8s.io/apimachinery/pkg/util/errors",
-      "Rev": "0b23d7547704e66d82139358891a4fcffee5c189"
+      "Rev": "730a4627b4c0b4bcee16a2105a8b1decbcd21f5f"
     },
     {
       "ImportPath": "k8s.io/apimachinery/pkg/util/framer",
-      "Rev": "0b23d7547704e66d82139358891a4fcffee5c189"
+      "Rev": "730a4627b4c0b4bcee16a2105a8b1decbcd21f5f"
     },
     {
       "ImportPath": "k8s.io/apimachinery/pkg/util/httpstream",
-      "Rev": "0b23d7547704e66d82139358891a4fcffee5c189"
+      "Rev": "730a4627b4c0b4bcee16a2105a8b1decbcd21f5f"
     },
     {
       "ImportPath": "k8s.io/apimachinery/pkg/util/intstr",
-      "Rev": "0b23d7547704e66d82139358891a4fcffee5c189"
+      "Rev": "730a4627b4c0b4bcee16a2105a8b1decbcd21f5f"
     },
     {
       "ImportPath": "k8s.io/apimachinery/pkg/util/json",
-      "Rev": "0b23d7547704e66d82139358891a4fcffee5c189"
+      "Rev": "730a4627b4c0b4bcee16a2105a8b1decbcd21f5f"
     },
     {
       "ImportPath": "k8s.io/apimachinery/pkg/util/mergepatch",
-      "Rev": "0b23d7547704e66d82139358891a4fcffee5c189"
+      "Rev": "730a4627b4c0b4bcee16a2105a8b1decbcd21f5f"
     },
     {
       "ImportPath": "k8s.io/apimachinery/pkg/util/net",
-      "Rev": "0b23d7547704e66d82139358891a4fcffee5c189"
+      "Rev": "730a4627b4c0b4bcee16a2105a8b1decbcd21f5f"
     },
     {
       "ImportPath": "k8s.io/apimachinery/pkg/util/proxy",
-      "Rev": "0b23d7547704e66d82139358891a4fcffee5c189"
+      "Rev": "730a4627b4c0b4bcee16a2105a8b1decbcd21f5f"
     },
     {
       "ImportPath": "k8s.io/apimachinery/pkg/util/rand",
-      "Rev": "0b23d7547704e66d82139358891a4fcffee5c189"
+      "Rev": "730a4627b4c0b4bcee16a2105a8b1decbcd21f5f"
     },
     {
       "ImportPath": "k8s.io/apimachinery/pkg/util/runtime",
-      "Rev": "0b23d7547704e66d82139358891a4fcffee5c189"
+      "Rev": "730a4627b4c0b4bcee16a2105a8b1decbcd21f5f"
     },
     {
       "ImportPath": "k8s.io/apimachinery/pkg/util/sets",
-      "Rev": "0b23d7547704e66d82139358891a4fcffee5c189"
+      "Rev": "730a4627b4c0b4bcee16a2105a8b1decbcd21f5f"
     },
     {
       "ImportPath": "k8s.io/apimachinery/pkg/util/strategicpatch",
-      "Rev": "0b23d7547704e66d82139358891a4fcffee5c189"
+      "Rev": "730a4627b4c0b4bcee16a2105a8b1decbcd21f5f"
     },
     {
       "ImportPath": "k8s.io/apimachinery/pkg/util/uuid",
-      "Rev": "0b23d7547704e66d82139358891a4fcffee5c189"
+      "Rev": "730a4627b4c0b4bcee16a2105a8b1decbcd21f5f"
     },
     {
       "ImportPath": "k8s.io/apimachinery/pkg/util/validation",
-      "Rev": "0b23d7547704e66d82139358891a4fcffee5c189"
+      "Rev": "730a4627b4c0b4bcee16a2105a8b1decbcd21f5f"
     },
     {
       "ImportPath": "k8s.io/apimachinery/pkg/util/validation/field",
-      "Rev": "0b23d7547704e66d82139358891a4fcffee5c189"
+      "Rev": "730a4627b4c0b4bcee16a2105a8b1decbcd21f5f"
     },
     {
       "ImportPath": "k8s.io/apimachinery/pkg/util/wait",
-      "Rev": "0b23d7547704e66d82139358891a4fcffee5c189"
+      "Rev": "730a4627b4c0b4bcee16a2105a8b1decbcd21f5f"
     },
     {
       "ImportPath": "k8s.io/apimachinery/pkg/util/yaml",
-      "Rev": "0b23d7547704e66d82139358891a4fcffee5c189"
+      "Rev": "730a4627b4c0b4bcee16a2105a8b1decbcd21f5f"
     },
     {
       "ImportPath": "k8s.io/apimachinery/pkg/version",
-      "Rev": "0b23d7547704e66d82139358891a4fcffee5c189"
+      "Rev": "730a4627b4c0b4bcee16a2105a8b1decbcd21f5f"
     },
     {
       "ImportPath": "k8s.io/apimachinery/pkg/watch",
-      "Rev": "0b23d7547704e66d82139358891a4fcffee5c189"
+      "Rev": "730a4627b4c0b4bcee16a2105a8b1decbcd21f5f"
     },
     {
       "ImportPath": "k8s.io/apimachinery/third_party/forked/golang/json",
-      "Rev": "0b23d7547704e66d82139358891a4fcffee5c189"
+      "Rev": "730a4627b4c0b4bcee16a2105a8b1decbcd21f5f"
     },
     {
       "ImportPath": "k8s.io/apimachinery/third_party/forked/golang/netutil",
-      "Rev": "0b23d7547704e66d82139358891a4fcffee5c189"
+      "Rev": "730a4627b4c0b4bcee16a2105a8b1decbcd21f5f"
     },
     {
       "ImportPath": "k8s.io/apimachinery/third_party/forked/golang/reflect",
-      "Rev": "0b23d7547704e66d82139358891a4fcffee5c189"
+      "Rev": "730a4627b4c0b4bcee16a2105a8b1decbcd21f5f"
     },
     {
       "ImportPath": "k8s.io/client-go/discovery",
-      "Rev": "f8bdb100d189a9dd656e0132b69a7ed2072837ec"
+      "Rev": "e698488786cd6a99da2e26feb7c1669753727963"
     },
     {
       "ImportPath": "k8s.io/client-go/discovery/fake",
-      "Rev": "f8bdb100d189a9dd656e0132b69a7ed2072837ec"
+      "Rev": "e698488786cd6a99da2e26feb7c1669753727963"
     },
     {
       "ImportPath": "k8s.io/client-go/informers",
-      "Rev": "f8bdb100d189a9dd656e0132b69a7ed2072837ec"
+      "Rev": "e698488786cd6a99da2e26feb7c1669753727963"
     },
     {
       "ImportPath": "k8s.io/client-go/informers/admissionregistration",
-      "Rev": "f8bdb100d189a9dd656e0132b69a7ed2072837ec"
+      "Rev": "e698488786cd6a99da2e26feb7c1669753727963"
     },
     {
       "ImportPath": "k8s.io/client-go/informers/admissionregistration/v1alpha1",
-      "Rev": "f8bdb100d189a9dd656e0132b69a7ed2072837ec"
+      "Rev": "e698488786cd6a99da2e26feb7c1669753727963"
     },
     {
       "ImportPath": "k8s.io/client-go/informers/apps",
-      "Rev": "f8bdb100d189a9dd656e0132b69a7ed2072837ec"
+      "Rev": "e698488786cd6a99da2e26feb7c1669753727963"
     },
     {
       "ImportPath": "k8s.io/client-go/informers/apps/v1beta1",
-      "Rev": "f8bdb100d189a9dd656e0132b69a7ed2072837ec"
+      "Rev": "e698488786cd6a99da2e26feb7c1669753727963"
     },
     {
       "ImportPath": "k8s.io/client-go/informers/apps/v1beta2",
-      "Rev": "f8bdb100d189a9dd656e0132b69a7ed2072837ec"
+      "Rev": "e698488786cd6a99da2e26feb7c1669753727963"
     },
     {
       "ImportPath": "k8s.io/client-go/informers/autoscaling",
-      "Rev": "f8bdb100d189a9dd656e0132b69a7ed2072837ec"
+      "Rev": "e698488786cd6a99da2e26feb7c1669753727963"
     },
     {
       "ImportPath": "k8s.io/client-go/informers/autoscaling/v1",
-      "Rev": "f8bdb100d189a9dd656e0132b69a7ed2072837ec"
+      "Rev": "e698488786cd6a99da2e26feb7c1669753727963"
     },
     {
       "ImportPath": "k8s.io/client-go/informers/autoscaling/v2alpha1",
-      "Rev": "f8bdb100d189a9dd656e0132b69a7ed2072837ec"
+      "Rev": "e698488786cd6a99da2e26feb7c1669753727963"
     },
     {
       "ImportPath": "k8s.io/client-go/informers/batch",
-      "Rev": "f8bdb100d189a9dd656e0132b69a7ed2072837ec"
+      "Rev": "e698488786cd6a99da2e26feb7c1669753727963"
     },
     {
       "ImportPath": "k8s.io/client-go/informers/batch/v1",
-      "Rev": "f8bdb100d189a9dd656e0132b69a7ed2072837ec"
+      "Rev": "e698488786cd6a99da2e26feb7c1669753727963"
     },
     {
       "ImportPath": "k8s.io/client-go/informers/batch/v1beta1",
-      "Rev": "f8bdb100d189a9dd656e0132b69a7ed2072837ec"
+      "Rev": "e698488786cd6a99da2e26feb7c1669753727963"
     },
     {
       "ImportPath": "k8s.io/client-go/informers/batch/v2alpha1",
-      "Rev": "f8bdb100d189a9dd656e0132b69a7ed2072837ec"
+      "Rev": "e698488786cd6a99da2e26feb7c1669753727963"
     },
     {
       "ImportPath": "k8s.io/client-go/informers/certificates",
-      "Rev": "f8bdb100d189a9dd656e0132b69a7ed2072837ec"
+      "Rev": "e698488786cd6a99da2e26feb7c1669753727963"
     },
     {
       "ImportPath": "k8s.io/client-go/informers/certificates/v1beta1",
-      "Rev": "f8bdb100d189a9dd656e0132b69a7ed2072837ec"
+      "Rev": "e698488786cd6a99da2e26feb7c1669753727963"
     },
     {
       "ImportPath": "k8s.io/client-go/informers/core",
-      "Rev": "f8bdb100d189a9dd656e0132b69a7ed2072837ec"
+      "Rev": "e698488786cd6a99da2e26feb7c1669753727963"
     },
     {
       "ImportPath": "k8s.io/client-go/informers/core/v1",
-      "Rev": "f8bdb100d189a9dd656e0132b69a7ed2072837ec"
+      "Rev": "e698488786cd6a99da2e26feb7c1669753727963"
     },
     {
       "ImportPath": "k8s.io/client-go/informers/extensions",
-      "Rev": "f8bdb100d189a9dd656e0132b69a7ed2072837ec"
+      "Rev": "e698488786cd6a99da2e26feb7c1669753727963"
     },
     {
       "ImportPath": "k8s.io/client-go/informers/extensions/v1beta1",
-      "Rev": "f8bdb100d189a9dd656e0132b69a7ed2072837ec"
+      "Rev": "e698488786cd6a99da2e26feb7c1669753727963"
     },
     {
       "ImportPath": "k8s.io/client-go/informers/internalinterfaces",
-      "Rev": "f8bdb100d189a9dd656e0132b69a7ed2072837ec"
+      "Rev": "e698488786cd6a99da2e26feb7c1669753727963"
     },
     {
       "ImportPath": "k8s.io/client-go/informers/networking",
-      "Rev": "f8bdb100d189a9dd656e0132b69a7ed2072837ec"
+      "Rev": "e698488786cd6a99da2e26feb7c1669753727963"
     },
     {
       "ImportPath": "k8s.io/client-go/informers/networking/v1",
-      "Rev": "f8bdb100d189a9dd656e0132b69a7ed2072837ec"
+      "Rev": "e698488786cd6a99da2e26feb7c1669753727963"
     },
     {
       "ImportPath": "k8s.io/client-go/informers/policy",
-      "Rev": "f8bdb100d189a9dd656e0132b69a7ed2072837ec"
+      "Rev": "e698488786cd6a99da2e26feb7c1669753727963"
     },
     {
       "ImportPath": "k8s.io/client-go/informers/policy/v1beta1",
-      "Rev": "f8bdb100d189a9dd656e0132b69a7ed2072837ec"
+      "Rev": "e698488786cd6a99da2e26feb7c1669753727963"
     },
     {
       "ImportPath": "k8s.io/client-go/informers/rbac",
-      "Rev": "f8bdb100d189a9dd656e0132b69a7ed2072837ec"
+      "Rev": "e698488786cd6a99da2e26feb7c1669753727963"
     },
     {
       "ImportPath": "k8s.io/client-go/informers/rbac/v1",
-      "Rev": "f8bdb100d189a9dd656e0132b69a7ed2072837ec"
+      "Rev": "e698488786cd6a99da2e26feb7c1669753727963"
     },
     {
       "ImportPath": "k8s.io/client-go/informers/rbac/v1alpha1",
-      "Rev": "f8bdb100d189a9dd656e0132b69a7ed2072837ec"
+      "Rev": "e698488786cd6a99da2e26feb7c1669753727963"
     },
     {
       "ImportPath": "k8s.io/client-go/informers/rbac/v1beta1",
-      "Rev": "f8bdb100d189a9dd656e0132b69a7ed2072837ec"
+      "Rev": "e698488786cd6a99da2e26feb7c1669753727963"
     },
     {
       "ImportPath": "k8s.io/client-go/informers/scheduling",
-      "Rev": "f8bdb100d189a9dd656e0132b69a7ed2072837ec"
+      "Rev": "e698488786cd6a99da2e26feb7c1669753727963"
     },
     {
       "ImportPath": "k8s.io/client-go/informers/scheduling/v1alpha1",
-      "Rev": "f8bdb100d189a9dd656e0132b69a7ed2072837ec"
+      "Rev": "e698488786cd6a99da2e26feb7c1669753727963"
     },
     {
       "ImportPath": "k8s.io/client-go/informers/settings",
-      "Rev": "f8bdb100d189a9dd656e0132b69a7ed2072837ec"
+      "Rev": "e698488786cd6a99da2e26feb7c1669753727963"
     },
     {
       "ImportPath": "k8s.io/client-go/informers/settings/v1alpha1",
-      "Rev": "f8bdb100d189a9dd656e0132b69a7ed2072837ec"
+      "Rev": "e698488786cd6a99da2e26feb7c1669753727963"
     },
     {
       "ImportPath": "k8s.io/client-go/informers/storage",
-      "Rev": "f8bdb100d189a9dd656e0132b69a7ed2072837ec"
+      "Rev": "e698488786cd6a99da2e26feb7c1669753727963"
     },
     {
       "ImportPath": "k8s.io/client-go/informers/storage/v1",
-      "Rev": "f8bdb100d189a9dd656e0132b69a7ed2072837ec"
+      "Rev": "e698488786cd6a99da2e26feb7c1669753727963"
     },
     {
       "ImportPath": "k8s.io/client-go/informers/storage/v1beta1",
-      "Rev": "f8bdb100d189a9dd656e0132b69a7ed2072837ec"
+      "Rev": "e698488786cd6a99da2e26feb7c1669753727963"
     },
     {
       "ImportPath": "k8s.io/client-go/kubernetes",
-      "Rev": "f8bdb100d189a9dd656e0132b69a7ed2072837ec"
+      "Rev": "e698488786cd6a99da2e26feb7c1669753727963"
     },
     {
       "ImportPath": "k8s.io/client-go/kubernetes/fake",
-      "Rev": "f8bdb100d189a9dd656e0132b69a7ed2072837ec"
+      "Rev": "e698488786cd6a99da2e26feb7c1669753727963"
     },
     {
       "ImportPath": "k8s.io/client-go/kubernetes/scheme",
-      "Rev": "f8bdb100d189a9dd656e0132b69a7ed2072837ec"
+      "Rev": "e698488786cd6a99da2e26feb7c1669753727963"
     },
     {
       "ImportPath": "k8s.io/client-go/kubernetes/typed/admissionregistration/v1alpha1",
-      "Rev": "f8bdb100d189a9dd656e0132b69a7ed2072837ec"
+      "Rev": "e698488786cd6a99da2e26feb7c1669753727963"
     },
     {
       "ImportPath": "k8s.io/client-go/kubernetes/typed/admissionregistration/v1alpha1/fake",
-      "Rev": "f8bdb100d189a9dd656e0132b69a7ed2072837ec"
+      "Rev": "e698488786cd6a99da2e26feb7c1669753727963"
     },
     {
       "ImportPath": "k8s.io/client-go/kubernetes/typed/apps/v1beta1",
-      "Rev": "f8bdb100d189a9dd656e0132b69a7ed2072837ec"
+      "Rev": "e698488786cd6a99da2e26feb7c1669753727963"
     },
     {
       "ImportPath": "k8s.io/client-go/kubernetes/typed/apps/v1beta1/fake",
-      "Rev": "f8bdb100d189a9dd656e0132b69a7ed2072837ec"
+      "Rev": "e698488786cd6a99da2e26feb7c1669753727963"
     },
     {
       "ImportPath": "k8s.io/client-go/kubernetes/typed/apps/v1beta2",
-      "Rev": "f8bdb100d189a9dd656e0132b69a7ed2072837ec"
+      "Rev": "e698488786cd6a99da2e26feb7c1669753727963"
     },
     {
       "ImportPath": "k8s.io/client-go/kubernetes/typed/apps/v1beta2/fake",
-      "Rev": "f8bdb100d189a9dd656e0132b69a7ed2072837ec"
+      "Rev": "e698488786cd6a99da2e26feb7c1669753727963"
     },
     {
       "ImportPath": "k8s.io/client-go/kubernetes/typed/authentication/v1",
-      "Rev": "f8bdb100d189a9dd656e0132b69a7ed2072837ec"
+      "Rev": "e698488786cd6a99da2e26feb7c1669753727963"
     },
     {
       "ImportPath": "k8s.io/client-go/kubernetes/typed/authentication/v1/fake",
-      "Rev": "f8bdb100d189a9dd656e0132b69a7ed2072837ec"
+      "Rev": "e698488786cd6a99da2e26feb7c1669753727963"
     },
     {
       "ImportPath": "k8s.io/client-go/kubernetes/typed/authentication/v1beta1",
-      "Rev": "f8bdb100d189a9dd656e0132b69a7ed2072837ec"
+      "Rev": "e698488786cd6a99da2e26feb7c1669753727963"
     },
     {
       "ImportPath": "k8s.io/client-go/kubernetes/typed/authentication/v1beta1/fake",
-      "Rev": "f8bdb100d189a9dd656e0132b69a7ed2072837ec"
+      "Rev": "e698488786cd6a99da2e26feb7c1669753727963"
     },
     {
       "ImportPath": "k8s.io/client-go/kubernetes/typed/authorization/v1",
-      "Rev": "f8bdb100d189a9dd656e0132b69a7ed2072837ec"
+      "Rev": "e698488786cd6a99da2e26feb7c1669753727963"
     },
     {
       "ImportPath": "k8s.io/client-go/kubernetes/typed/authorization/v1/fake",
-      "Rev": "f8bdb100d189a9dd656e0132b69a7ed2072837ec"
+      "Rev": "e698488786cd6a99da2e26feb7c1669753727963"
     },
     {
       "ImportPath": "k8s.io/client-go/kubernetes/typed/authorization/v1beta1",
-      "Rev": "f8bdb100d189a9dd656e0132b69a7ed2072837ec"
+      "Rev": "e698488786cd6a99da2e26feb7c1669753727963"
     },
     {
       "ImportPath": "k8s.io/client-go/kubernetes/typed/authorization/v1beta1/fake",
-      "Rev": "f8bdb100d189a9dd656e0132b69a7ed2072837ec"
+      "Rev": "e698488786cd6a99da2e26feb7c1669753727963"
     },
     {
       "ImportPath": "k8s.io/client-go/kubernetes/typed/autoscaling/v1",
-      "Rev": "f8bdb100d189a9dd656e0132b69a7ed2072837ec"
+      "Rev": "e698488786cd6a99da2e26feb7c1669753727963"
     },
     {
       "ImportPath": "k8s.io/client-go/kubernetes/typed/autoscaling/v1/fake",
-      "Rev": "f8bdb100d189a9dd656e0132b69a7ed2072837ec"
+      "Rev": "e698488786cd6a99da2e26feb7c1669753727963"
     },
     {
       "ImportPath": "k8s.io/client-go/kubernetes/typed/autoscaling/v2alpha1",
-      "Rev": "f8bdb100d189a9dd656e0132b69a7ed2072837ec"
+      "Rev": "e698488786cd6a99da2e26feb7c1669753727963"
     },
     {
       "ImportPath": "k8s.io/client-go/kubernetes/typed/autoscaling/v2alpha1/fake",
-      "Rev": "f8bdb100d189a9dd656e0132b69a7ed2072837ec"
+      "Rev": "e698488786cd6a99da2e26feb7c1669753727963"
     },
     {
       "ImportPath": "k8s.io/client-go/kubernetes/typed/batch/v1",
-      "Rev": "f8bdb100d189a9dd656e0132b69a7ed2072837ec"
+      "Rev": "e698488786cd6a99da2e26feb7c1669753727963"
     },
     {
       "ImportPath": "k8s.io/client-go/kubernetes/typed/batch/v1/fake",
-      "Rev": "f8bdb100d189a9dd656e0132b69a7ed2072837ec"
+      "Rev": "e698488786cd6a99da2e26feb7c1669753727963"
     },
     {
       "ImportPath": "k8s.io/client-go/kubernetes/typed/batch/v1beta1",
-      "Rev": "f8bdb100d189a9dd656e0132b69a7ed2072837ec"
+      "Rev": "e698488786cd6a99da2e26feb7c1669753727963"
     },
     {
       "ImportPath": "k8s.io/client-go/kubernetes/typed/batch/v1beta1/fake",
-      "Rev": "f8bdb100d189a9dd656e0132b69a7ed2072837ec"
+      "Rev": "e698488786cd6a99da2e26feb7c1669753727963"
     },
     {
       "ImportPath": "k8s.io/client-go/kubernetes/typed/batch/v2alpha1",
-      "Rev": "f8bdb100d189a9dd656e0132b69a7ed2072837ec"
+      "Rev": "e698488786cd6a99da2e26feb7c1669753727963"
     },
     {
       "ImportPath": "k8s.io/client-go/kubernetes/typed/batch/v2alpha1/fake",
-      "Rev": "f8bdb100d189a9dd656e0132b69a7ed2072837ec"
+      "Rev": "e698488786cd6a99da2e26feb7c1669753727963"
     },
     {
       "ImportPath": "k8s.io/client-go/kubernetes/typed/certificates/v1beta1",
-      "Rev": "f8bdb100d189a9dd656e0132b69a7ed2072837ec"
+      "Rev": "e698488786cd6a99da2e26feb7c1669753727963"
     },
     {
       "ImportPath": "k8s.io/client-go/kubernetes/typed/certificates/v1beta1/fake",
-      "Rev": "f8bdb100d189a9dd656e0132b69a7ed2072837ec"
+      "Rev": "e698488786cd6a99da2e26feb7c1669753727963"
     },
     {
       "ImportPath": "k8s.io/client-go/kubernetes/typed/core/v1",
-      "Rev": "f8bdb100d189a9dd656e0132b69a7ed2072837ec"
+      "Rev": "e698488786cd6a99da2e26feb7c1669753727963"
     },
     {
       "ImportPath": "k8s.io/client-go/kubernetes/typed/core/v1/fake",
-      "Rev": "f8bdb100d189a9dd656e0132b69a7ed2072837ec"
+      "Rev": "e698488786cd6a99da2e26feb7c1669753727963"
     },
     {
       "ImportPath": "k8s.io/client-go/kubernetes/typed/extensions/v1beta1",
-      "Rev": "f8bdb100d189a9dd656e0132b69a7ed2072837ec"
+      "Rev": "e698488786cd6a99da2e26feb7c1669753727963"
     },
     {
       "ImportPath": "k8s.io/client-go/kubernetes/typed/extensions/v1beta1/fake",
-      "Rev": "f8bdb100d189a9dd656e0132b69a7ed2072837ec"
+      "Rev": "e698488786cd6a99da2e26feb7c1669753727963"
     },
     {
       "ImportPath": "k8s.io/client-go/kubernetes/typed/networking/v1",
-      "Rev": "f8bdb100d189a9dd656e0132b69a7ed2072837ec"
+      "Rev": "e698488786cd6a99da2e26feb7c1669753727963"
     },
     {
       "ImportPath": "k8s.io/client-go/kubernetes/typed/networking/v1/fake",
-      "Rev": "f8bdb100d189a9dd656e0132b69a7ed2072837ec"
+      "Rev": "e698488786cd6a99da2e26feb7c1669753727963"
     },
     {
       "ImportPath": "k8s.io/client-go/kubernetes/typed/policy/v1beta1",
-      "Rev": "f8bdb100d189a9dd656e0132b69a7ed2072837ec"
+      "Rev": "e698488786cd6a99da2e26feb7c1669753727963"
     },
     {
       "ImportPath": "k8s.io/client-go/kubernetes/typed/policy/v1beta1/fake",
-      "Rev": "f8bdb100d189a9dd656e0132b69a7ed2072837ec"
+      "Rev": "e698488786cd6a99da2e26feb7c1669753727963"
     },
     {
       "ImportPath": "k8s.io/client-go/kubernetes/typed/rbac/v1",
-      "Rev": "f8bdb100d189a9dd656e0132b69a7ed2072837ec"
+      "Rev": "e698488786cd6a99da2e26feb7c1669753727963"
     },
     {
       "ImportPath": "k8s.io/client-go/kubernetes/typed/rbac/v1/fake",
-      "Rev": "f8bdb100d189a9dd656e0132b69a7ed2072837ec"
+      "Rev": "e698488786cd6a99da2e26feb7c1669753727963"
     },
     {
       "ImportPath": "k8s.io/client-go/kubernetes/typed/rbac/v1alpha1",
-      "Rev": "f8bdb100d189a9dd656e0132b69a7ed2072837ec"
+      "Rev": "e698488786cd6a99da2e26feb7c1669753727963"
     },
     {
       "ImportPath": "k8s.io/client-go/kubernetes/typed/rbac/v1alpha1/fake",
-      "Rev": "f8bdb100d189a9dd656e0132b69a7ed2072837ec"
+      "Rev": "e698488786cd6a99da2e26feb7c1669753727963"
     },
     {
       "ImportPath": "k8s.io/client-go/kubernetes/typed/rbac/v1beta1",
-      "Rev": "f8bdb100d189a9dd656e0132b69a7ed2072837ec"
+      "Rev": "e698488786cd6a99da2e26feb7c1669753727963"
     },
     {
       "ImportPath": "k8s.io/client-go/kubernetes/typed/rbac/v1beta1/fake",
-      "Rev": "f8bdb100d189a9dd656e0132b69a7ed2072837ec"
+      "Rev": "e698488786cd6a99da2e26feb7c1669753727963"
     },
     {
       "ImportPath": "k8s.io/client-go/kubernetes/typed/scheduling/v1alpha1",
-      "Rev": "f8bdb100d189a9dd656e0132b69a7ed2072837ec"
+      "Rev": "e698488786cd6a99da2e26feb7c1669753727963"
     },
     {
       "ImportPath": "k8s.io/client-go/kubernetes/typed/scheduling/v1alpha1/fake",
-      "Rev": "f8bdb100d189a9dd656e0132b69a7ed2072837ec"
+      "Rev": "e698488786cd6a99da2e26feb7c1669753727963"
     },
     {
       "ImportPath": "k8s.io/client-go/kubernetes/typed/settings/v1alpha1",
-      "Rev": "f8bdb100d189a9dd656e0132b69a7ed2072837ec"
+      "Rev": "e698488786cd6a99da2e26feb7c1669753727963"
     },
     {
       "ImportPath": "k8s.io/client-go/kubernetes/typed/settings/v1alpha1/fake",
-      "Rev": "f8bdb100d189a9dd656e0132b69a7ed2072837ec"
+      "Rev": "e698488786cd6a99da2e26feb7c1669753727963"
     },
     {
       "ImportPath": "k8s.io/client-go/kubernetes/typed/storage/v1",
-      "Rev": "f8bdb100d189a9dd656e0132b69a7ed2072837ec"
+      "Rev": "e698488786cd6a99da2e26feb7c1669753727963"
     },
     {
       "ImportPath": "k8s.io/client-go/kubernetes/typed/storage/v1/fake",
-      "Rev": "f8bdb100d189a9dd656e0132b69a7ed2072837ec"
+      "Rev": "e698488786cd6a99da2e26feb7c1669753727963"
     },
     {
       "ImportPath": "k8s.io/client-go/kubernetes/typed/storage/v1beta1",
-      "Rev": "f8bdb100d189a9dd656e0132b69a7ed2072837ec"
+      "Rev": "e698488786cd6a99da2e26feb7c1669753727963"
     },
     {
       "ImportPath": "k8s.io/client-go/kubernetes/typed/storage/v1beta1/fake",
-      "Rev": "f8bdb100d189a9dd656e0132b69a7ed2072837ec"
+      "Rev": "e698488786cd6a99da2e26feb7c1669753727963"
     },
     {
       "ImportPath": "k8s.io/client-go/listers/admissionregistration/v1alpha1",
-      "Rev": "f8bdb100d189a9dd656e0132b69a7ed2072837ec"
+      "Rev": "e698488786cd6a99da2e26feb7c1669753727963"
     },
     {
       "ImportPath": "k8s.io/client-go/listers/apps/v1beta1",
-      "Rev": "f8bdb100d189a9dd656e0132b69a7ed2072837ec"
+      "Rev": "e698488786cd6a99da2e26feb7c1669753727963"
     },
     {
       "ImportPath": "k8s.io/client-go/listers/apps/v1beta2",
-      "Rev": "f8bdb100d189a9dd656e0132b69a7ed2072837ec"
+      "Rev": "e698488786cd6a99da2e26feb7c1669753727963"
     },
     {
       "ImportPath": "k8s.io/client-go/listers/autoscaling/v1",
-      "Rev": "f8bdb100d189a9dd656e0132b69a7ed2072837ec"
+      "Rev": "e698488786cd6a99da2e26feb7c1669753727963"
     },
     {
       "ImportPath": "k8s.io/client-go/listers/autoscaling/v2alpha1",
-      "Rev": "f8bdb100d189a9dd656e0132b69a7ed2072837ec"
+      "Rev": "e698488786cd6a99da2e26feb7c1669753727963"
     },
     {
       "ImportPath": "k8s.io/client-go/listers/batch/v1",
-      "Rev": "f8bdb100d189a9dd656e0132b69a7ed2072837ec"
+      "Rev": "e698488786cd6a99da2e26feb7c1669753727963"
     },
     {
       "ImportPath": "k8s.io/client-go/listers/batch/v1beta1",
-      "Rev": "f8bdb100d189a9dd656e0132b69a7ed2072837ec"
+      "Rev": "e698488786cd6a99da2e26feb7c1669753727963"
     },
     {
       "ImportPath": "k8s.io/client-go/listers/batch/v2alpha1",
-      "Rev": "f8bdb100d189a9dd656e0132b69a7ed2072837ec"
+      "Rev": "e698488786cd6a99da2e26feb7c1669753727963"
     },
     {
       "ImportPath": "k8s.io/client-go/listers/certificates/v1beta1",
-      "Rev": "f8bdb100d189a9dd656e0132b69a7ed2072837ec"
+      "Rev": "e698488786cd6a99da2e26feb7c1669753727963"
     },
     {
       "ImportPath": "k8s.io/client-go/listers/core/v1",
-      "Rev": "f8bdb100d189a9dd656e0132b69a7ed2072837ec"
+      "Rev": "e698488786cd6a99da2e26feb7c1669753727963"
     },
     {
       "ImportPath": "k8s.io/client-go/listers/extensions/v1beta1",
-      "Rev": "f8bdb100d189a9dd656e0132b69a7ed2072837ec"
+      "Rev": "e698488786cd6a99da2e26feb7c1669753727963"
     },
     {
       "ImportPath": "k8s.io/client-go/listers/networking/v1",
-      "Rev": "f8bdb100d189a9dd656e0132b69a7ed2072837ec"
+      "Rev": "e698488786cd6a99da2e26feb7c1669753727963"
     },
     {
       "ImportPath": "k8s.io/client-go/listers/policy/v1beta1",
-      "Rev": "f8bdb100d189a9dd656e0132b69a7ed2072837ec"
+      "Rev": "e698488786cd6a99da2e26feb7c1669753727963"
     },
     {
       "ImportPath": "k8s.io/client-go/listers/rbac/v1",
-      "Rev": "f8bdb100d189a9dd656e0132b69a7ed2072837ec"
+      "Rev": "e698488786cd6a99da2e26feb7c1669753727963"
     },
     {
       "ImportPath": "k8s.io/client-go/listers/rbac/v1alpha1",
-      "Rev": "f8bdb100d189a9dd656e0132b69a7ed2072837ec"
+      "Rev": "e698488786cd6a99da2e26feb7c1669753727963"
     },
     {
       "ImportPath": "k8s.io/client-go/listers/rbac/v1beta1",
-      "Rev": "f8bdb100d189a9dd656e0132b69a7ed2072837ec"
+      "Rev": "e698488786cd6a99da2e26feb7c1669753727963"
     },
     {
       "ImportPath": "k8s.io/client-go/listers/scheduling/v1alpha1",
-      "Rev": "f8bdb100d189a9dd656e0132b69a7ed2072837ec"
+      "Rev": "e698488786cd6a99da2e26feb7c1669753727963"
     },
     {
       "ImportPath": "k8s.io/client-go/listers/settings/v1alpha1",
-      "Rev": "f8bdb100d189a9dd656e0132b69a7ed2072837ec"
+      "Rev": "e698488786cd6a99da2e26feb7c1669753727963"
     },
     {
       "ImportPath": "k8s.io/client-go/listers/storage/v1",
-      "Rev": "f8bdb100d189a9dd656e0132b69a7ed2072837ec"
+      "Rev": "e698488786cd6a99da2e26feb7c1669753727963"
     },
     {
       "ImportPath": "k8s.io/client-go/listers/storage/v1beta1",
-      "Rev": "f8bdb100d189a9dd656e0132b69a7ed2072837ec"
+      "Rev": "e698488786cd6a99da2e26feb7c1669753727963"
     },
     {
       "ImportPath": "k8s.io/client-go/pkg/version",
-      "Rev": "f8bdb100d189a9dd656e0132b69a7ed2072837ec"
+      "Rev": "e698488786cd6a99da2e26feb7c1669753727963"
     },
     {
       "ImportPath": "k8s.io/client-go/rest",
-      "Rev": "f8bdb100d189a9dd656e0132b69a7ed2072837ec"
+      "Rev": "e698488786cd6a99da2e26feb7c1669753727963"
     },
     {
       "ImportPath": "k8s.io/client-go/rest/watch",
-      "Rev": "f8bdb100d189a9dd656e0132b69a7ed2072837ec"
+      "Rev": "e698488786cd6a99da2e26feb7c1669753727963"
     },
     {
       "ImportPath": "k8s.io/client-go/testing",
-      "Rev": "f8bdb100d189a9dd656e0132b69a7ed2072837ec"
+      "Rev": "e698488786cd6a99da2e26feb7c1669753727963"
     },
     {
       "ImportPath": "k8s.io/client-go/tools/auth",
-      "Rev": "f8bdb100d189a9dd656e0132b69a7ed2072837ec"
+      "Rev": "e698488786cd6a99da2e26feb7c1669753727963"
     },
     {
       "ImportPath": "k8s.io/client-go/tools/cache",
-      "Rev": "f8bdb100d189a9dd656e0132b69a7ed2072837ec"
+      "Rev": "e698488786cd6a99da2e26feb7c1669753727963"
     },
     {
       "ImportPath": "k8s.io/client-go/tools/clientcmd",
-      "Rev": "f8bdb100d189a9dd656e0132b69a7ed2072837ec"
+      "Rev": "e698488786cd6a99da2e26feb7c1669753727963"
     },
     {
       "ImportPath": "k8s.io/client-go/tools/clientcmd/api",
-      "Rev": "f8bdb100d189a9dd656e0132b69a7ed2072837ec"
+      "Rev": "e698488786cd6a99da2e26feb7c1669753727963"
     },
     {
       "ImportPath": "k8s.io/client-go/tools/clientcmd/api/latest",
-      "Rev": "f8bdb100d189a9dd656e0132b69a7ed2072837ec"
+      "Rev": "e698488786cd6a99da2e26feb7c1669753727963"
     },
     {
       "ImportPath": "k8s.io/client-go/tools/clientcmd/api/v1",
-      "Rev": "f8bdb100d189a9dd656e0132b69a7ed2072837ec"
+      "Rev": "e698488786cd6a99da2e26feb7c1669753727963"
     },
     {
       "ImportPath": "k8s.io/client-go/tools/metrics",
-      "Rev": "f8bdb100d189a9dd656e0132b69a7ed2072837ec"
+      "Rev": "e698488786cd6a99da2e26feb7c1669753727963"
     },
     {
       "ImportPath": "k8s.io/client-go/tools/pager",
-      "Rev": "f8bdb100d189a9dd656e0132b69a7ed2072837ec"
+      "Rev": "e698488786cd6a99da2e26feb7c1669753727963"
     },
     {
       "ImportPath": "k8s.io/client-go/tools/reference",
-      "Rev": "f8bdb100d189a9dd656e0132b69a7ed2072837ec"
+      "Rev": "e698488786cd6a99da2e26feb7c1669753727963"
     },
     {
       "ImportPath": "k8s.io/client-go/transport",
-      "Rev": "f8bdb100d189a9dd656e0132b69a7ed2072837ec"
+      "Rev": "e698488786cd6a99da2e26feb7c1669753727963"
     },
     {
       "ImportPath": "k8s.io/client-go/util/cert",
-      "Rev": "f8bdb100d189a9dd656e0132b69a7ed2072837ec"
+      "Rev": "e698488786cd6a99da2e26feb7c1669753727963"
     },
     {
       "ImportPath": "k8s.io/client-go/util/flowcontrol",
-      "Rev": "f8bdb100d189a9dd656e0132b69a7ed2072837ec"
+      "Rev": "e698488786cd6a99da2e26feb7c1669753727963"
     },
     {
       "ImportPath": "k8s.io/client-go/util/homedir",
-      "Rev": "f8bdb100d189a9dd656e0132b69a7ed2072837ec"
+      "Rev": "e698488786cd6a99da2e26feb7c1669753727963"
     },
     {
       "ImportPath": "k8s.io/client-go/util/integer",
-      "Rev": "f8bdb100d189a9dd656e0132b69a7ed2072837ec"
-=======
-      "Rev": "1168e538ea3ccf444854d1fdd5681d2d876680a7"
-    },
-    {
-      "ImportPath": "k8s.io/apimachinery/pkg/api/errors",
-      "Rev": "1168e538ea3ccf444854d1fdd5681d2d876680a7"
-    },
-    {
-      "ImportPath": "k8s.io/apimachinery/pkg/api/meta",
-      "Rev": "1168e538ea3ccf444854d1fdd5681d2d876680a7"
-    },
-    {
-      "ImportPath": "k8s.io/apimachinery/pkg/api/resource",
-      "Rev": "1168e538ea3ccf444854d1fdd5681d2d876680a7"
-    },
-    {
-      "ImportPath": "k8s.io/apimachinery/pkg/api/testing",
-      "Rev": "1168e538ea3ccf444854d1fdd5681d2d876680a7"
-    },
-    {
-      "ImportPath": "k8s.io/apimachinery/pkg/api/testing/fuzzer",
-      "Rev": "1168e538ea3ccf444854d1fdd5681d2d876680a7"
-    },
-    {
-      "ImportPath": "k8s.io/apimachinery/pkg/api/testing/roundtrip",
-      "Rev": "1168e538ea3ccf444854d1fdd5681d2d876680a7"
-    },
-    {
-      "ImportPath": "k8s.io/apimachinery/pkg/api/validation",
-      "Rev": "1168e538ea3ccf444854d1fdd5681d2d876680a7"
-    },
-    {
-      "ImportPath": "k8s.io/apimachinery/pkg/api/validation/path",
-      "Rev": "1168e538ea3ccf444854d1fdd5681d2d876680a7"
-    },
-    {
-      "ImportPath": "k8s.io/apimachinery/pkg/apimachinery",
-      "Rev": "1168e538ea3ccf444854d1fdd5681d2d876680a7"
-    },
-    {
-      "ImportPath": "k8s.io/apimachinery/pkg/apimachinery/announced",
-      "Rev": "1168e538ea3ccf444854d1fdd5681d2d876680a7"
-    },
-    {
-      "ImportPath": "k8s.io/apimachinery/pkg/apimachinery/registered",
-      "Rev": "1168e538ea3ccf444854d1fdd5681d2d876680a7"
-    },
-    {
-      "ImportPath": "k8s.io/apimachinery/pkg/apis/meta/fuzzer",
-      "Rev": "1168e538ea3ccf444854d1fdd5681d2d876680a7"
-    },
-    {
-      "ImportPath": "k8s.io/apimachinery/pkg/apis/meta/internalversion",
-      "Rev": "1168e538ea3ccf444854d1fdd5681d2d876680a7"
-    },
-    {
-      "ImportPath": "k8s.io/apimachinery/pkg/apis/meta/v1",
-      "Rev": "1168e538ea3ccf444854d1fdd5681d2d876680a7"
-    },
-    {
-      "ImportPath": "k8s.io/apimachinery/pkg/apis/meta/v1/unstructured",
-      "Rev": "1168e538ea3ccf444854d1fdd5681d2d876680a7"
-    },
-    {
-      "ImportPath": "k8s.io/apimachinery/pkg/apis/meta/v1/validation",
-      "Rev": "1168e538ea3ccf444854d1fdd5681d2d876680a7"
-    },
-    {
-      "ImportPath": "k8s.io/apimachinery/pkg/apis/meta/v1alpha1",
-      "Rev": "1168e538ea3ccf444854d1fdd5681d2d876680a7"
-    },
-    {
-      "ImportPath": "k8s.io/apimachinery/pkg/conversion",
-      "Rev": "1168e538ea3ccf444854d1fdd5681d2d876680a7"
-    },
-    {
-      "ImportPath": "k8s.io/apimachinery/pkg/conversion/queryparams",
-      "Rev": "1168e538ea3ccf444854d1fdd5681d2d876680a7"
-    },
-    {
-      "ImportPath": "k8s.io/apimachinery/pkg/conversion/unstructured",
-      "Rev": "1168e538ea3ccf444854d1fdd5681d2d876680a7"
-    },
-    {
-      "ImportPath": "k8s.io/apimachinery/pkg/fields",
-      "Rev": "1168e538ea3ccf444854d1fdd5681d2d876680a7"
-    },
-    {
-      "ImportPath": "k8s.io/apimachinery/pkg/labels",
-      "Rev": "1168e538ea3ccf444854d1fdd5681d2d876680a7"
-    },
-    {
-      "ImportPath": "k8s.io/apimachinery/pkg/runtime",
-      "Rev": "1168e538ea3ccf444854d1fdd5681d2d876680a7"
-    },
-    {
-      "ImportPath": "k8s.io/apimachinery/pkg/runtime/schema",
-      "Rev": "1168e538ea3ccf444854d1fdd5681d2d876680a7"
-    },
-    {
-      "ImportPath": "k8s.io/apimachinery/pkg/runtime/serializer",
-      "Rev": "1168e538ea3ccf444854d1fdd5681d2d876680a7"
-    },
-    {
-      "ImportPath": "k8s.io/apimachinery/pkg/runtime/serializer/json",
-      "Rev": "1168e538ea3ccf444854d1fdd5681d2d876680a7"
-    },
-    {
-      "ImportPath": "k8s.io/apimachinery/pkg/runtime/serializer/protobuf",
-      "Rev": "1168e538ea3ccf444854d1fdd5681d2d876680a7"
-    },
-    {
-      "ImportPath": "k8s.io/apimachinery/pkg/runtime/serializer/recognizer",
-      "Rev": "1168e538ea3ccf444854d1fdd5681d2d876680a7"
-    },
-    {
-      "ImportPath": "k8s.io/apimachinery/pkg/runtime/serializer/streaming",
-      "Rev": "1168e538ea3ccf444854d1fdd5681d2d876680a7"
-    },
-    {
-      "ImportPath": "k8s.io/apimachinery/pkg/runtime/serializer/versioning",
-      "Rev": "1168e538ea3ccf444854d1fdd5681d2d876680a7"
-    },
-    {
-      "ImportPath": "k8s.io/apimachinery/pkg/selection",
-      "Rev": "1168e538ea3ccf444854d1fdd5681d2d876680a7"
-    },
-    {
-      "ImportPath": "k8s.io/apimachinery/pkg/types",
-      "Rev": "1168e538ea3ccf444854d1fdd5681d2d876680a7"
-    },
-    {
-      "ImportPath": "k8s.io/apimachinery/pkg/util/cache",
-      "Rev": "1168e538ea3ccf444854d1fdd5681d2d876680a7"
-    },
-    {
-      "ImportPath": "k8s.io/apimachinery/pkg/util/clock",
-      "Rev": "1168e538ea3ccf444854d1fdd5681d2d876680a7"
-    },
-    {
-      "ImportPath": "k8s.io/apimachinery/pkg/util/diff",
-      "Rev": "1168e538ea3ccf444854d1fdd5681d2d876680a7"
-    },
-    {
-      "ImportPath": "k8s.io/apimachinery/pkg/util/errors",
-      "Rev": "1168e538ea3ccf444854d1fdd5681d2d876680a7"
-    },
-    {
-      "ImportPath": "k8s.io/apimachinery/pkg/util/framer",
-      "Rev": "1168e538ea3ccf444854d1fdd5681d2d876680a7"
-    },
-    {
-      "ImportPath": "k8s.io/apimachinery/pkg/util/httpstream",
-      "Rev": "1168e538ea3ccf444854d1fdd5681d2d876680a7"
-    },
-    {
-      "ImportPath": "k8s.io/apimachinery/pkg/util/intstr",
-      "Rev": "1168e538ea3ccf444854d1fdd5681d2d876680a7"
-    },
-    {
-      "ImportPath": "k8s.io/apimachinery/pkg/util/json",
-      "Rev": "1168e538ea3ccf444854d1fdd5681d2d876680a7"
-    },
-    {
-      "ImportPath": "k8s.io/apimachinery/pkg/util/mergepatch",
-      "Rev": "1168e538ea3ccf444854d1fdd5681d2d876680a7"
-    },
-    {
-      "ImportPath": "k8s.io/apimachinery/pkg/util/net",
-      "Rev": "1168e538ea3ccf444854d1fdd5681d2d876680a7"
-    },
-    {
-      "ImportPath": "k8s.io/apimachinery/pkg/util/proxy",
-      "Rev": "1168e538ea3ccf444854d1fdd5681d2d876680a7"
-    },
-    {
-      "ImportPath": "k8s.io/apimachinery/pkg/util/rand",
-      "Rev": "1168e538ea3ccf444854d1fdd5681d2d876680a7"
-    },
-    {
-      "ImportPath": "k8s.io/apimachinery/pkg/util/runtime",
-      "Rev": "1168e538ea3ccf444854d1fdd5681d2d876680a7"
-    },
-    {
-      "ImportPath": "k8s.io/apimachinery/pkg/util/sets",
-      "Rev": "1168e538ea3ccf444854d1fdd5681d2d876680a7"
-    },
-    {
-      "ImportPath": "k8s.io/apimachinery/pkg/util/strategicpatch",
-      "Rev": "1168e538ea3ccf444854d1fdd5681d2d876680a7"
-    },
-    {
-      "ImportPath": "k8s.io/apimachinery/pkg/util/uuid",
-      "Rev": "1168e538ea3ccf444854d1fdd5681d2d876680a7"
-    },
-    {
-      "ImportPath": "k8s.io/apimachinery/pkg/util/validation",
-      "Rev": "1168e538ea3ccf444854d1fdd5681d2d876680a7"
-    },
-    {
-      "ImportPath": "k8s.io/apimachinery/pkg/util/validation/field",
-      "Rev": "1168e538ea3ccf444854d1fdd5681d2d876680a7"
-    },
-    {
-      "ImportPath": "k8s.io/apimachinery/pkg/util/wait",
-      "Rev": "1168e538ea3ccf444854d1fdd5681d2d876680a7"
-    },
-    {
-      "ImportPath": "k8s.io/apimachinery/pkg/util/yaml",
-      "Rev": "1168e538ea3ccf444854d1fdd5681d2d876680a7"
-    },
-    {
-      "ImportPath": "k8s.io/apimachinery/pkg/version",
-      "Rev": "1168e538ea3ccf444854d1fdd5681d2d876680a7"
-    },
-    {
-      "ImportPath": "k8s.io/apimachinery/pkg/watch",
-      "Rev": "1168e538ea3ccf444854d1fdd5681d2d876680a7"
-    },
-    {
-      "ImportPath": "k8s.io/apimachinery/third_party/forked/golang/json",
-      "Rev": "1168e538ea3ccf444854d1fdd5681d2d876680a7"
-    },
-    {
-      "ImportPath": "k8s.io/apimachinery/third_party/forked/golang/netutil",
-      "Rev": "1168e538ea3ccf444854d1fdd5681d2d876680a7"
-    },
-    {
-      "ImportPath": "k8s.io/apimachinery/third_party/forked/golang/reflect",
-      "Rev": "1168e538ea3ccf444854d1fdd5681d2d876680a7"
-    },
-    {
-      "ImportPath": "k8s.io/client-go/discovery",
-      "Rev": "fa6f560e8988dfbfd78e53cde61edc29f3cb2902"
-    },
-    {
-      "ImportPath": "k8s.io/client-go/discovery/fake",
-      "Rev": "fa6f560e8988dfbfd78e53cde61edc29f3cb2902"
-    },
-    {
-      "ImportPath": "k8s.io/client-go/informers",
-      "Rev": "fa6f560e8988dfbfd78e53cde61edc29f3cb2902"
-    },
-    {
-      "ImportPath": "k8s.io/client-go/informers/admissionregistration",
-      "Rev": "fa6f560e8988dfbfd78e53cde61edc29f3cb2902"
-    },
-    {
-      "ImportPath": "k8s.io/client-go/informers/admissionregistration/v1alpha1",
-      "Rev": "fa6f560e8988dfbfd78e53cde61edc29f3cb2902"
-    },
-    {
-      "ImportPath": "k8s.io/client-go/informers/apps",
-      "Rev": "fa6f560e8988dfbfd78e53cde61edc29f3cb2902"
-    },
-    {
-      "ImportPath": "k8s.io/client-go/informers/apps/v1beta1",
-      "Rev": "fa6f560e8988dfbfd78e53cde61edc29f3cb2902"
-    },
-    {
-      "ImportPath": "k8s.io/client-go/informers/apps/v1beta2",
-      "Rev": "fa6f560e8988dfbfd78e53cde61edc29f3cb2902"
-    },
-    {
-      "ImportPath": "k8s.io/client-go/informers/autoscaling",
-      "Rev": "fa6f560e8988dfbfd78e53cde61edc29f3cb2902"
-    },
-    {
-      "ImportPath": "k8s.io/client-go/informers/autoscaling/v1",
-      "Rev": "fa6f560e8988dfbfd78e53cde61edc29f3cb2902"
-    },
-    {
-      "ImportPath": "k8s.io/client-go/informers/autoscaling/v2alpha1",
-      "Rev": "fa6f560e8988dfbfd78e53cde61edc29f3cb2902"
-    },
-    {
-      "ImportPath": "k8s.io/client-go/informers/batch",
-      "Rev": "fa6f560e8988dfbfd78e53cde61edc29f3cb2902"
-    },
-    {
-      "ImportPath": "k8s.io/client-go/informers/batch/v1",
-      "Rev": "fa6f560e8988dfbfd78e53cde61edc29f3cb2902"
-    },
-    {
-      "ImportPath": "k8s.io/client-go/informers/batch/v1beta1",
-      "Rev": "fa6f560e8988dfbfd78e53cde61edc29f3cb2902"
-    },
-    {
-      "ImportPath": "k8s.io/client-go/informers/batch/v2alpha1",
-      "Rev": "fa6f560e8988dfbfd78e53cde61edc29f3cb2902"
-    },
-    {
-      "ImportPath": "k8s.io/client-go/informers/certificates",
-      "Rev": "fa6f560e8988dfbfd78e53cde61edc29f3cb2902"
-    },
-    {
-      "ImportPath": "k8s.io/client-go/informers/certificates/v1beta1",
-      "Rev": "fa6f560e8988dfbfd78e53cde61edc29f3cb2902"
-    },
-    {
-      "ImportPath": "k8s.io/client-go/informers/core",
-      "Rev": "fa6f560e8988dfbfd78e53cde61edc29f3cb2902"
-    },
-    {
-      "ImportPath": "k8s.io/client-go/informers/core/v1",
-      "Rev": "fa6f560e8988dfbfd78e53cde61edc29f3cb2902"
-    },
-    {
-      "ImportPath": "k8s.io/client-go/informers/extensions",
-      "Rev": "fa6f560e8988dfbfd78e53cde61edc29f3cb2902"
-    },
-    {
-      "ImportPath": "k8s.io/client-go/informers/extensions/v1beta1",
-      "Rev": "fa6f560e8988dfbfd78e53cde61edc29f3cb2902"
-    },
-    {
-      "ImportPath": "k8s.io/client-go/informers/internalinterfaces",
-      "Rev": "fa6f560e8988dfbfd78e53cde61edc29f3cb2902"
-    },
-    {
-      "ImportPath": "k8s.io/client-go/informers/networking",
-      "Rev": "fa6f560e8988dfbfd78e53cde61edc29f3cb2902"
-    },
-    {
-      "ImportPath": "k8s.io/client-go/informers/networking/v1",
-      "Rev": "fa6f560e8988dfbfd78e53cde61edc29f3cb2902"
-    },
-    {
-      "ImportPath": "k8s.io/client-go/informers/policy",
-      "Rev": "fa6f560e8988dfbfd78e53cde61edc29f3cb2902"
-    },
-    {
-      "ImportPath": "k8s.io/client-go/informers/policy/v1beta1",
-      "Rev": "fa6f560e8988dfbfd78e53cde61edc29f3cb2902"
-    },
-    {
-      "ImportPath": "k8s.io/client-go/informers/rbac",
-      "Rev": "fa6f560e8988dfbfd78e53cde61edc29f3cb2902"
-    },
-    {
-      "ImportPath": "k8s.io/client-go/informers/rbac/v1",
-      "Rev": "fa6f560e8988dfbfd78e53cde61edc29f3cb2902"
-    },
-    {
-      "ImportPath": "k8s.io/client-go/informers/rbac/v1alpha1",
-      "Rev": "fa6f560e8988dfbfd78e53cde61edc29f3cb2902"
-    },
-    {
-      "ImportPath": "k8s.io/client-go/informers/rbac/v1beta1",
-      "Rev": "fa6f560e8988dfbfd78e53cde61edc29f3cb2902"
-    },
-    {
-      "ImportPath": "k8s.io/client-go/informers/scheduling",
-      "Rev": "fa6f560e8988dfbfd78e53cde61edc29f3cb2902"
-    },
-    {
-      "ImportPath": "k8s.io/client-go/informers/scheduling/v1alpha1",
-      "Rev": "fa6f560e8988dfbfd78e53cde61edc29f3cb2902"
-    },
-    {
-      "ImportPath": "k8s.io/client-go/informers/settings",
-      "Rev": "fa6f560e8988dfbfd78e53cde61edc29f3cb2902"
-    },
-    {
-      "ImportPath": "k8s.io/client-go/informers/settings/v1alpha1",
-      "Rev": "fa6f560e8988dfbfd78e53cde61edc29f3cb2902"
-    },
-    {
-      "ImportPath": "k8s.io/client-go/informers/storage",
-      "Rev": "fa6f560e8988dfbfd78e53cde61edc29f3cb2902"
-    },
-    {
-      "ImportPath": "k8s.io/client-go/informers/storage/v1",
-      "Rev": "fa6f560e8988dfbfd78e53cde61edc29f3cb2902"
-    },
-    {
-      "ImportPath": "k8s.io/client-go/informers/storage/v1beta1",
-      "Rev": "fa6f560e8988dfbfd78e53cde61edc29f3cb2902"
-    },
-    {
-      "ImportPath": "k8s.io/client-go/kubernetes",
-      "Rev": "fa6f560e8988dfbfd78e53cde61edc29f3cb2902"
-    },
-    {
-      "ImportPath": "k8s.io/client-go/kubernetes/fake",
-      "Rev": "fa6f560e8988dfbfd78e53cde61edc29f3cb2902"
-    },
-    {
-      "ImportPath": "k8s.io/client-go/kubernetes/scheme",
-      "Rev": "fa6f560e8988dfbfd78e53cde61edc29f3cb2902"
-    },
-    {
-      "ImportPath": "k8s.io/client-go/kubernetes/typed/admissionregistration/v1alpha1",
-      "Rev": "fa6f560e8988dfbfd78e53cde61edc29f3cb2902"
-    },
-    {
-      "ImportPath": "k8s.io/client-go/kubernetes/typed/admissionregistration/v1alpha1/fake",
-      "Rev": "fa6f560e8988dfbfd78e53cde61edc29f3cb2902"
-    },
-    {
-      "ImportPath": "k8s.io/client-go/kubernetes/typed/apps/v1beta1",
-      "Rev": "fa6f560e8988dfbfd78e53cde61edc29f3cb2902"
-    },
-    {
-      "ImportPath": "k8s.io/client-go/kubernetes/typed/apps/v1beta1/fake",
-      "Rev": "fa6f560e8988dfbfd78e53cde61edc29f3cb2902"
-    },
-    {
-      "ImportPath": "k8s.io/client-go/kubernetes/typed/apps/v1beta2",
-      "Rev": "fa6f560e8988dfbfd78e53cde61edc29f3cb2902"
-    },
-    {
-      "ImportPath": "k8s.io/client-go/kubernetes/typed/apps/v1beta2/fake",
-      "Rev": "fa6f560e8988dfbfd78e53cde61edc29f3cb2902"
-    },
-    {
-      "ImportPath": "k8s.io/client-go/kubernetes/typed/authentication/v1",
-      "Rev": "fa6f560e8988dfbfd78e53cde61edc29f3cb2902"
-    },
-    {
-      "ImportPath": "k8s.io/client-go/kubernetes/typed/authentication/v1/fake",
-      "Rev": "fa6f560e8988dfbfd78e53cde61edc29f3cb2902"
-    },
-    {
-      "ImportPath": "k8s.io/client-go/kubernetes/typed/authentication/v1beta1",
-      "Rev": "fa6f560e8988dfbfd78e53cde61edc29f3cb2902"
-    },
-    {
-      "ImportPath": "k8s.io/client-go/kubernetes/typed/authentication/v1beta1/fake",
-      "Rev": "fa6f560e8988dfbfd78e53cde61edc29f3cb2902"
-    },
-    {
-      "ImportPath": "k8s.io/client-go/kubernetes/typed/authorization/v1",
-      "Rev": "fa6f560e8988dfbfd78e53cde61edc29f3cb2902"
-    },
-    {
-      "ImportPath": "k8s.io/client-go/kubernetes/typed/authorization/v1/fake",
-      "Rev": "fa6f560e8988dfbfd78e53cde61edc29f3cb2902"
-    },
-    {
-      "ImportPath": "k8s.io/client-go/kubernetes/typed/authorization/v1beta1",
-      "Rev": "fa6f560e8988dfbfd78e53cde61edc29f3cb2902"
-    },
-    {
-      "ImportPath": "k8s.io/client-go/kubernetes/typed/authorization/v1beta1/fake",
-      "Rev": "fa6f560e8988dfbfd78e53cde61edc29f3cb2902"
-    },
-    {
-      "ImportPath": "k8s.io/client-go/kubernetes/typed/autoscaling/v1",
-      "Rev": "fa6f560e8988dfbfd78e53cde61edc29f3cb2902"
-    },
-    {
-      "ImportPath": "k8s.io/client-go/kubernetes/typed/autoscaling/v1/fake",
-      "Rev": "fa6f560e8988dfbfd78e53cde61edc29f3cb2902"
-    },
-    {
-      "ImportPath": "k8s.io/client-go/kubernetes/typed/autoscaling/v2alpha1",
-      "Rev": "fa6f560e8988dfbfd78e53cde61edc29f3cb2902"
-    },
-    {
-      "ImportPath": "k8s.io/client-go/kubernetes/typed/autoscaling/v2alpha1/fake",
-      "Rev": "fa6f560e8988dfbfd78e53cde61edc29f3cb2902"
-    },
-    {
-      "ImportPath": "k8s.io/client-go/kubernetes/typed/batch/v1",
-      "Rev": "fa6f560e8988dfbfd78e53cde61edc29f3cb2902"
-    },
-    {
-      "ImportPath": "k8s.io/client-go/kubernetes/typed/batch/v1/fake",
-      "Rev": "fa6f560e8988dfbfd78e53cde61edc29f3cb2902"
-    },
-    {
-      "ImportPath": "k8s.io/client-go/kubernetes/typed/batch/v1beta1",
-      "Rev": "fa6f560e8988dfbfd78e53cde61edc29f3cb2902"
-    },
-    {
-      "ImportPath": "k8s.io/client-go/kubernetes/typed/batch/v1beta1/fake",
-      "Rev": "fa6f560e8988dfbfd78e53cde61edc29f3cb2902"
-    },
-    {
-      "ImportPath": "k8s.io/client-go/kubernetes/typed/batch/v2alpha1",
-      "Rev": "fa6f560e8988dfbfd78e53cde61edc29f3cb2902"
-    },
-    {
-      "ImportPath": "k8s.io/client-go/kubernetes/typed/batch/v2alpha1/fake",
-      "Rev": "fa6f560e8988dfbfd78e53cde61edc29f3cb2902"
-    },
-    {
-      "ImportPath": "k8s.io/client-go/kubernetes/typed/certificates/v1beta1",
-      "Rev": "fa6f560e8988dfbfd78e53cde61edc29f3cb2902"
-    },
-    {
-      "ImportPath": "k8s.io/client-go/kubernetes/typed/certificates/v1beta1/fake",
-      "Rev": "fa6f560e8988dfbfd78e53cde61edc29f3cb2902"
-    },
-    {
-      "ImportPath": "k8s.io/client-go/kubernetes/typed/core/v1",
-      "Rev": "fa6f560e8988dfbfd78e53cde61edc29f3cb2902"
-    },
-    {
-      "ImportPath": "k8s.io/client-go/kubernetes/typed/core/v1/fake",
-      "Rev": "fa6f560e8988dfbfd78e53cde61edc29f3cb2902"
-    },
-    {
-      "ImportPath": "k8s.io/client-go/kubernetes/typed/extensions/v1beta1",
-      "Rev": "fa6f560e8988dfbfd78e53cde61edc29f3cb2902"
-    },
-    {
-      "ImportPath": "k8s.io/client-go/kubernetes/typed/extensions/v1beta1/fake",
-      "Rev": "fa6f560e8988dfbfd78e53cde61edc29f3cb2902"
-    },
-    {
-      "ImportPath": "k8s.io/client-go/kubernetes/typed/networking/v1",
-      "Rev": "fa6f560e8988dfbfd78e53cde61edc29f3cb2902"
-    },
-    {
-      "ImportPath": "k8s.io/client-go/kubernetes/typed/networking/v1/fake",
-      "Rev": "fa6f560e8988dfbfd78e53cde61edc29f3cb2902"
-    },
-    {
-      "ImportPath": "k8s.io/client-go/kubernetes/typed/policy/v1beta1",
-      "Rev": "fa6f560e8988dfbfd78e53cde61edc29f3cb2902"
-    },
-    {
-      "ImportPath": "k8s.io/client-go/kubernetes/typed/policy/v1beta1/fake",
-      "Rev": "fa6f560e8988dfbfd78e53cde61edc29f3cb2902"
-    },
-    {
-      "ImportPath": "k8s.io/client-go/kubernetes/typed/rbac/v1",
-      "Rev": "fa6f560e8988dfbfd78e53cde61edc29f3cb2902"
-    },
-    {
-      "ImportPath": "k8s.io/client-go/kubernetes/typed/rbac/v1/fake",
-      "Rev": "fa6f560e8988dfbfd78e53cde61edc29f3cb2902"
-    },
-    {
-      "ImportPath": "k8s.io/client-go/kubernetes/typed/rbac/v1alpha1",
-      "Rev": "fa6f560e8988dfbfd78e53cde61edc29f3cb2902"
-    },
-    {
-      "ImportPath": "k8s.io/client-go/kubernetes/typed/rbac/v1alpha1/fake",
-      "Rev": "fa6f560e8988dfbfd78e53cde61edc29f3cb2902"
-    },
-    {
-      "ImportPath": "k8s.io/client-go/kubernetes/typed/rbac/v1beta1",
-      "Rev": "fa6f560e8988dfbfd78e53cde61edc29f3cb2902"
-    },
-    {
-      "ImportPath": "k8s.io/client-go/kubernetes/typed/rbac/v1beta1/fake",
-      "Rev": "fa6f560e8988dfbfd78e53cde61edc29f3cb2902"
-    },
-    {
-      "ImportPath": "k8s.io/client-go/kubernetes/typed/scheduling/v1alpha1",
-      "Rev": "fa6f560e8988dfbfd78e53cde61edc29f3cb2902"
-    },
-    {
-      "ImportPath": "k8s.io/client-go/kubernetes/typed/scheduling/v1alpha1/fake",
-      "Rev": "fa6f560e8988dfbfd78e53cde61edc29f3cb2902"
-    },
-    {
-      "ImportPath": "k8s.io/client-go/kubernetes/typed/settings/v1alpha1",
-      "Rev": "fa6f560e8988dfbfd78e53cde61edc29f3cb2902"
-    },
-    {
-      "ImportPath": "k8s.io/client-go/kubernetes/typed/settings/v1alpha1/fake",
-      "Rev": "fa6f560e8988dfbfd78e53cde61edc29f3cb2902"
-    },
-    {
-      "ImportPath": "k8s.io/client-go/kubernetes/typed/storage/v1",
-      "Rev": "fa6f560e8988dfbfd78e53cde61edc29f3cb2902"
-    },
-    {
-      "ImportPath": "k8s.io/client-go/kubernetes/typed/storage/v1/fake",
-      "Rev": "fa6f560e8988dfbfd78e53cde61edc29f3cb2902"
-    },
-    {
-      "ImportPath": "k8s.io/client-go/kubernetes/typed/storage/v1beta1",
-      "Rev": "fa6f560e8988dfbfd78e53cde61edc29f3cb2902"
-    },
-    {
-      "ImportPath": "k8s.io/client-go/kubernetes/typed/storage/v1beta1/fake",
-      "Rev": "fa6f560e8988dfbfd78e53cde61edc29f3cb2902"
-    },
-    {
-      "ImportPath": "k8s.io/client-go/listers/admissionregistration/v1alpha1",
-      "Rev": "fa6f560e8988dfbfd78e53cde61edc29f3cb2902"
-    },
-    {
-      "ImportPath": "k8s.io/client-go/listers/apps/v1beta1",
-      "Rev": "fa6f560e8988dfbfd78e53cde61edc29f3cb2902"
-    },
-    {
-      "ImportPath": "k8s.io/client-go/listers/apps/v1beta2",
-      "Rev": "fa6f560e8988dfbfd78e53cde61edc29f3cb2902"
-    },
-    {
-      "ImportPath": "k8s.io/client-go/listers/autoscaling/v1",
-      "Rev": "fa6f560e8988dfbfd78e53cde61edc29f3cb2902"
-    },
-    {
-      "ImportPath": "k8s.io/client-go/listers/autoscaling/v2alpha1",
-      "Rev": "fa6f560e8988dfbfd78e53cde61edc29f3cb2902"
-    },
-    {
-      "ImportPath": "k8s.io/client-go/listers/batch/v1",
-      "Rev": "fa6f560e8988dfbfd78e53cde61edc29f3cb2902"
-    },
-    {
-      "ImportPath": "k8s.io/client-go/listers/batch/v1beta1",
-      "Rev": "fa6f560e8988dfbfd78e53cde61edc29f3cb2902"
-    },
-    {
-      "ImportPath": "k8s.io/client-go/listers/batch/v2alpha1",
-      "Rev": "fa6f560e8988dfbfd78e53cde61edc29f3cb2902"
-    },
-    {
-      "ImportPath": "k8s.io/client-go/listers/certificates/v1beta1",
-      "Rev": "fa6f560e8988dfbfd78e53cde61edc29f3cb2902"
-    },
-    {
-      "ImportPath": "k8s.io/client-go/listers/core/v1",
-      "Rev": "fa6f560e8988dfbfd78e53cde61edc29f3cb2902"
-    },
-    {
-      "ImportPath": "k8s.io/client-go/listers/extensions/v1beta1",
-      "Rev": "fa6f560e8988dfbfd78e53cde61edc29f3cb2902"
-    },
-    {
-      "ImportPath": "k8s.io/client-go/listers/networking/v1",
-      "Rev": "fa6f560e8988dfbfd78e53cde61edc29f3cb2902"
-    },
-    {
-      "ImportPath": "k8s.io/client-go/listers/policy/v1beta1",
-      "Rev": "fa6f560e8988dfbfd78e53cde61edc29f3cb2902"
-    },
-    {
-      "ImportPath": "k8s.io/client-go/listers/rbac/v1",
-      "Rev": "fa6f560e8988dfbfd78e53cde61edc29f3cb2902"
-    },
-    {
-      "ImportPath": "k8s.io/client-go/listers/rbac/v1alpha1",
-      "Rev": "fa6f560e8988dfbfd78e53cde61edc29f3cb2902"
-    },
-    {
-      "ImportPath": "k8s.io/client-go/listers/rbac/v1beta1",
-      "Rev": "fa6f560e8988dfbfd78e53cde61edc29f3cb2902"
-    },
-    {
-      "ImportPath": "k8s.io/client-go/listers/scheduling/v1alpha1",
-      "Rev": "fa6f560e8988dfbfd78e53cde61edc29f3cb2902"
-    },
-    {
-      "ImportPath": "k8s.io/client-go/listers/settings/v1alpha1",
-      "Rev": "fa6f560e8988dfbfd78e53cde61edc29f3cb2902"
-    },
-    {
-      "ImportPath": "k8s.io/client-go/listers/storage/v1",
-      "Rev": "fa6f560e8988dfbfd78e53cde61edc29f3cb2902"
-    },
-    {
-      "ImportPath": "k8s.io/client-go/listers/storage/v1beta1",
-      "Rev": "fa6f560e8988dfbfd78e53cde61edc29f3cb2902"
-    },
-    {
-      "ImportPath": "k8s.io/client-go/pkg/version",
-      "Rev": "fa6f560e8988dfbfd78e53cde61edc29f3cb2902"
-    },
-    {
-      "ImportPath": "k8s.io/client-go/rest",
-      "Rev": "fa6f560e8988dfbfd78e53cde61edc29f3cb2902"
-    },
-    {
-      "ImportPath": "k8s.io/client-go/rest/watch",
-      "Rev": "fa6f560e8988dfbfd78e53cde61edc29f3cb2902"
-    },
-    {
-      "ImportPath": "k8s.io/client-go/testing",
-      "Rev": "fa6f560e8988dfbfd78e53cde61edc29f3cb2902"
-    },
-    {
-      "ImportPath": "k8s.io/client-go/tools/auth",
-      "Rev": "fa6f560e8988dfbfd78e53cde61edc29f3cb2902"
-    },
-    {
-      "ImportPath": "k8s.io/client-go/tools/cache",
-      "Rev": "fa6f560e8988dfbfd78e53cde61edc29f3cb2902"
-    },
-    {
-      "ImportPath": "k8s.io/client-go/tools/clientcmd",
-      "Rev": "fa6f560e8988dfbfd78e53cde61edc29f3cb2902"
-    },
-    {
-      "ImportPath": "k8s.io/client-go/tools/clientcmd/api",
-      "Rev": "fa6f560e8988dfbfd78e53cde61edc29f3cb2902"
-    },
-    {
-      "ImportPath": "k8s.io/client-go/tools/clientcmd/api/latest",
-      "Rev": "fa6f560e8988dfbfd78e53cde61edc29f3cb2902"
-    },
-    {
-      "ImportPath": "k8s.io/client-go/tools/clientcmd/api/v1",
-      "Rev": "fa6f560e8988dfbfd78e53cde61edc29f3cb2902"
-    },
-    {
-      "ImportPath": "k8s.io/client-go/tools/metrics",
-      "Rev": "fa6f560e8988dfbfd78e53cde61edc29f3cb2902"
-    },
-    {
-      "ImportPath": "k8s.io/client-go/tools/pager",
-      "Rev": "fa6f560e8988dfbfd78e53cde61edc29f3cb2902"
-    },
-    {
-      "ImportPath": "k8s.io/client-go/tools/reference",
-      "Rev": "fa6f560e8988dfbfd78e53cde61edc29f3cb2902"
-    },
-    {
-      "ImportPath": "k8s.io/client-go/transport",
-      "Rev": "fa6f560e8988dfbfd78e53cde61edc29f3cb2902"
-    },
-    {
-      "ImportPath": "k8s.io/client-go/util/cert",
-      "Rev": "fa6f560e8988dfbfd78e53cde61edc29f3cb2902"
-    },
-    {
-      "ImportPath": "k8s.io/client-go/util/flowcontrol",
-      "Rev": "fa6f560e8988dfbfd78e53cde61edc29f3cb2902"
-    },
-    {
-      "ImportPath": "k8s.io/client-go/util/homedir",
-      "Rev": "fa6f560e8988dfbfd78e53cde61edc29f3cb2902"
-    },
-    {
-      "ImportPath": "k8s.io/client-go/util/integer",
-      "Rev": "fa6f560e8988dfbfd78e53cde61edc29f3cb2902"
->>>>>>> 338b91b2
+      "Rev": "e698488786cd6a99da2e26feb7c1669753727963"
     },
     {
       "ImportPath": "k8s.io/kube-openapi/pkg/builder",
